--- conflicted
+++ resolved
@@ -62,13 +62,6 @@
 	err := conf.Load(configDir, configFile)
 	if err != nil {
 		log.Fatalf("ERROR: unable to load configuration: %s", err)
-<<<<<<< HEAD
-	}
-
-	if conf.Debug {
-		log.SetLevel(log.DebugLevel)
-=======
->>>>>>> d8abbf94
 	}
 
 	// create an ubirch protocol instance
@@ -93,15 +86,6 @@
 	go shutdown(cancel)
 
 	// set up HTTP server
-<<<<<<< HEAD
-	httpServer := HTTPServer{}
-	httpServer.Init(conf.Env)
-	if conf.TLS {
-		httpServer.SetUpTLS(conf.TLS_CertFile, conf.TLS_KeyFile)
-	}
-	if conf.CORS && ENV != PROD_STAGE { // never enable CORS on production stage
-		httpServer.SetUpCORS(conf.CORS_AllowedOrigins)
-=======
 	httpServer := HTTPServer{
 		router:   NewRouter(),
 		certFile: conf.TLS_CertFile,
@@ -109,7 +93,6 @@
 	}
 	if conf.CORS && conf.Env != PROD_STAGE { // never enable CORS on production stage
 		httpServer.SetUpCORS(conf.CORS_Origins)
->>>>>>> d8abbf94
 	}
 
 	// listen to messages to sign via http
@@ -142,11 +125,7 @@
 
 	// start HTTP server
 	g.Go(func() error {
-<<<<<<< HEAD
-		return httpServer.Serve(ctx)
-=======
 		return httpServer.Serve(ctx, conf.TLS)
->>>>>>> d8abbf94
 	})
 
 	//wait until all function calls from the Go method have returned
